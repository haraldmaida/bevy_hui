--- conflicted
+++ resolved
@@ -183,11 +183,7 @@
 
                         let slider_value = next_pos / max_pos;
                         style.computed.node.left = Val::Px(next_pos);
-<<<<<<< HEAD
-                        slider_events.write(SliderChangedEvent {
-=======
                         slider_messages.write(SliderChangedEvent {
->>>>>>> 59148cc0
                             slider: nob.slider,
                             value: slider_value,
                         });
@@ -209,11 +205,7 @@
 
                         let slider_value = next_pos / max_pos;
                         style.computed.node.bottom = Val::Px(next_pos);
-<<<<<<< HEAD
-                        slider_events.write(SliderChangedEvent {
-=======
                         slider_messages.write(SliderChangedEvent {
->>>>>>> 59148cc0
                             slider: nob.slider,
                             value: slider_value,
                         });
